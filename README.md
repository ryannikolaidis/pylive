--- conflicted
+++ resolved
@@ -1,10 +1,6 @@
 # PyLive
 
-<<<<<<< HEAD
 **NOTE: pylive has now been updated to to interface exclusively with [AbletonOSC](https://github.com/ideoforms/AbletonOSC) for Live 11 support. Legacy LiveOSC is no longer supported beyond [v0.2.2](https://github.com/ideoforms/pylive/releases/tag/v0.2.2).**
-=======
-**NOTE: Work is currently underway on updating pylive to interface with [AbletonOSC](https://github.com/ideoforms/AbletonOSC) for Live 11 support, hopefully for completion in December 2022.**
->>>>>>> d4b1326b
 
 PyLive is a framework for querying and controlling Ableton Live from a standalone Python script, mediated via Open Sound Control. It is effectively an interface to the Live Control Surfaces paradigm, which means it can do anything that a hardware control surface can do, including:
 
@@ -21,7 +17,6 @@
 * [Ableton Live 11+](http://www.ableton.com/live)
 * [Python 3.7+](http://www.python.org)
 * [AbletonOSC](https://github.com/ideoforms/AbletonOSC)
-* [liblo](http://liblo.sourceforge.net/): Install via [Homebrew](https://brew.sh/) with `brew install liblo`. See "Alternate installation without liblo" below if you can't install liblo.
 
 ## Installation
 
@@ -41,23 +36,6 @@
 To check that pylive is communicating successfully with Ableton Live, try running one of the [examples](examples), or run the test suite with:
 ```
 python3 setup.py test
-```
-
-### Alternate installation without liblo
-
-In some environments (particularly Windows), liblo can be a pain to get running. In these scenarios, an alternative backend is provided that uses the `pythonosc` backend for OSC communications.
-
-If you want to install without liblo support:
-
-* clone the repo from GitHub
-* remove the `install_requires` line from `setup.py`
-* install pylive with `python3 setup.py install`
-
-You will then need to set an environmental variable specifying the `pythonosc` backend before running scripts using pylive:
-
-```
-export PYLIVE_BACKEND='pythonosc'
-python3 your-script.py
 ```
 
 ## Usage
